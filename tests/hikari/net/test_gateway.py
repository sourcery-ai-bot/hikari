#!/usr/bin/env python3
# -*- coding: utf-8 -*-
# Copyright © Nekoka.tt 2019
#
# This file is part of Hikari.
#
# Hikari is free software: you can redistribute it and/or modify
# it under the terms of the GNU Lesser General Public License as published by
# the Free Software Foundation, either version 3 of the License, or
# (at your option) any later version.
#
# Hikari is distributed in the hope that it will be useful,
# but WITHOUT ANY WARRANTY; without even the implied warranty of
# MERCHANTABILITY or FITNESS FOR A PARTICULAR PURPOSE.  See the
# GNU Lesser General Public License for more details.
#
# You should have received a copy of the GNU Lesser General Public License
# along with Hikari. If not, see <https://www.gnu.org/licenses/>.

import asyncio
import contextlib
import json
import math
import platform
import time
import urllib.parse as urlparse
import zlib

import asynctest
import pytest

from hikari import errors
from hikari.internal_utilities import data_structures
from hikari.internal_utilities import user_agent
from hikari.net import gateway
from hikari.net import opcodes
from hikari.net import ws
from tests.hikari import _helpers


def teardown_function():
    _helpers.purge_loop()


class Context:
    async def __aenter__(self):
        return self

    async def __aexit__(self, exc_type, exc_val, exc_tb):
        pass


class MockSession(ws.WebSocketClientSession):
    def __init__(self, ws):
        self.ws = ws
        self._closed = False
        self.ws_connect = asynctest.MagicMock(wraps=self.ws_connect, spec_set=self.ws_connect)

    async def __aenter__(self):
        return

    async def __aexit__(self, *_, **__):
        self._closed = True

    def __del__(self):
        pass

    @property
    def closed(self):
        return self._closed

    def ws_connect(self, url: str, **kwargs):
        return self


class MockGateway(gateway.GatewayClientV7):
    def __init__(self, **kwargs):
        ws = Context()
        gateway.GatewayClientV7.__init__(self, **kwargs)
        self.ws = ws
        self.ws.close = asynctest.CoroutineMock()
        self.ws.send_str = asynctest.CoroutineMock()
        self.ws.receive_any_str = asynctest.CoroutineMock()
        self.ws.wait_closed = self._wait_closed
        self.client_session = MockSession(self.ws)

    @staticmethod
    async def _wait_closed():
        await asyncio.sleep(0.5)


def mock_run_once_parts():
    def decorator(coro):
        async def wrapper(*args, **kwargs):
            gw = MockGateway(
                uri="wss://gateway.discord.gg:4949/",
                loop=asyncio.get_event_loop(),
                token="1234",
                shard_id=917,
                shard_count=1234,
                large_threshold=69,
            )
            gw._receive_hello = asynctest.CoroutineMock()
            gw._send_resume = asynctest.CoroutineMock()
            gw._send_heartbeat = asynctest.CoroutineMock()
            gw._send_identify = asynctest.CoroutineMock()
            gw._keep_alive = asynctest.CoroutineMock()
            gw._process_events = asynctest.CoroutineMock()

            await coro(*args, **kwargs, gw=gw)

        wrapper.__name__ = coro.__name__
        wrapper.__qualname__ = coro.__qualname__
        return wrapper

    return decorator


# noinspection PyProtectedMember,SpellCheckingInspection,PyUnresolvedReferences
@pytest.mark.asyncio
@pytest.mark.gateway
@pytest.mark.slow
@pytest.mark.trylast
class TestGateway:
    async def test_init_produces_valid_url(self, event_loop):
        """GatewayConnection.__init__ should produce a valid query fragment for the URL."""
        # noinspection PyTypeChecker
        gw = gateway.GatewayClientV7(uri="wss://gateway.discord.gg:4949/", loop=event_loop, token="1234")
        bits: urlparse.ParseResult = urlparse.urlparse(gw.uri)

        assert bits.scheme == "wss"
        assert bits.hostname == "gateway.discord.gg"
        assert bits.port == 4949
        assert bits.query == "v=7&encoding=json&compression=zlib-stream"
        assert not bits.fragment

    async def test_do_resume_triggers_correct_signals(self, event_loop):
        gw = MockGateway(uri="wss://gateway.discord.gg:4949/", loop=event_loop, token="1234")

        try:
            await gw._trigger_resume(69, "boom")
            assert False, "No exception raised"
        except gateway._ResumeConnection:
            gw.ws.close.assert_awaited_once_with(code=69, reason="boom")

    async def test_do_reidentify_triggers_correct_signals(self, event_loop):
        gw = MockGateway(uri="wss://gateway.discord.gg:4949/", loop=event_loop, token="1234")

        try:
            await gw._trigger_identify(69, "boom")
            assert False, "No exception raised"
        except gateway._RestartConnection:
            gw.ws.close.assert_awaited_once_with(code=69, reason="boom")

    async def test_send_json_calls_websocket(self, event_loop):
        gw = MockGateway(uri="wss://gateway.discord.gg:4949/", loop=event_loop, token="1234", shard_id=None)
        gw._logger = asynctest.MagicMock()

        # pretend to sleep only
        async def fake_sleep(*_):
            pass

        with _helpers.mock_patch(asyncio.sleep, new=fake_sleep):
            await gw._send_json({}, False)

        gw.ws.send_str.assert_awaited_once_with("{}")

    async def test_ratelimiting_on_send(self, event_loop):
        gw = MockGateway(uri="wss://gateway.discord.gg:4949/", loop=event_loop, token="1234", shard_id=None)
        gw._warn_about_internal_rate_limit = asynctest.MagicMock(wraps=gw._warn_about_internal_rate_limit)
        gw.rate_limit._per = 1.5
        gw.rate_limit.reset_at = time.perf_counter() + 1.5

        for i in range(121):
            await gw._send_json({}, False)

        gw._warn_about_internal_rate_limit.assert_called()

    async def test_ratelimiting_on_send_can_be_overridden(self, event_loop):
        gw = MockGateway(uri="wss://gateway.discord.gg:4949/", loop=event_loop, token="1234", shard_id=None)
        gw._warn_about_internal_rate_limit = asynctest.MagicMock(wraps=gw._warn_about_internal_rate_limit)
        gw.rate_limit._per = 3
        gw.rate_limit.reset_at = time.perf_counter() + 3

        for i in range(121):
            await gw._send_json({}, True)

        gw._warn_about_internal_rate_limit.assert_not_called()

    async def test_send_json_wont_send_massive_payloads(self, event_loop):
        gw = MockGateway(uri="wss://gateway.discord.gg:4949/", loop=event_loop, token="1234", shard_id=None)
        gw._handle_payload_oversize = asynctest.MagicMock(wraps=gw._handle_payload_oversize)
        pl = {"d": {"lolololilolo": "lol" * 4096}, "op": "1", "blah": 2}
        await gw._send_json(pl, False)
        gw._handle_payload_oversize.assert_called_once_with(pl)

    async def test_receive_json_calls_receive_any_str_at_least_once(self, event_loop):
        gw = MockGateway(uri="wss://gateway.discord.gg:4949/", loop=event_loop, token="1234", shard_id=None)
        gw.ws.receive_any_str = asynctest.CoroutineMock(return_value="{}")
        await gw._receive_json()
        gw.ws.receive_any_str.assert_any_call()

    async def test_receive_json_closes_connection_if_payload_was_not_a_dict(self, event_loop):
        gw = MockGateway(uri="wss://gateway.discord.gg:4949/", loop=event_loop, token="1234", shard_id=None)
        gw._trigger_identify = asynctest.CoroutineMock()
        gw.ws.receive_any_str = asynctest.CoroutineMock(return_value="[]")
        await gw._receive_json()
        gw.ws.receive_any_str.assert_any_call()
        gw._trigger_identify.assert_awaited_once_with(
            code=opcodes.GatewayClosure.TYPE_ERROR, reason="Expected JSON object."
        )

    async def test_receive_json_when_receiving_string_decodes_immediately(self, event_loop):
        with asynctest.patch("json.loads", new=asynctest.MagicMock(return_value={})) as json_loads:
            gw = MockGateway(uri="wss://gateway.discord.gg:4949/", loop=event_loop, token="1234", shard_id=None)
            receive_any_str_value = "{" '  "foo": "bar",' '  "baz": "bork",' '  "qux": ["q", "u", "x", "x"]' "}"
            gw.ws.receive_any_str = asynctest.CoroutineMock(return_value=receive_any_str_value)
            await gw._receive_json()
            # noinspection PyUnresolvedReferences
            json_loads.assert_called_with(receive_any_str_value, object_hook=data_structures.ObjectProxy)

    async def test_receive_json_when_receiving_zlib_payloads_collects_before_decoding(self, event_loop):
        with asynctest.patch("json.loads", new=asynctest.MagicMock(return_value={})) as json_loads:
            gw = MockGateway(uri="wss://gateway.discord.gg:4949/", loop=event_loop, token="1234", shard_id=None)
            receive_any_str_value = (
                "{" '  "foo": "bar",' '  "baz": "bork",' '  "qux": ["q", "u", "x", "x"]' "}".encode("utf-8")
            )

            payload = zlib.compress(receive_any_str_value) + b"\x00\x00\xff\xff"

            chunk_size = 16
            chunks = [payload[i : i + chunk_size] for i in range(0, len(payload), chunk_size)]

            gw.ws.receive_any_str = asynctest.CoroutineMock(side_effect=chunks)
            await gw._receive_json()
            # noinspection PyUnresolvedReferences
            json_loads.assert_called_with(
                receive_any_str_value.decode("utf-8"), object_hook=data_structures.ObjectProxy
            )

    async def test_small_zlib_payloads_leave_buffer_alone(self, event_loop):
        gw = MockGateway(uri="wss://gateway.discord.gg:4949/", loop=event_loop, token="1234", shard_id=None)

        with _helpers.mock_patch(json.loads, new=asynctest.MagicMock(return_value={})):
            receive_any_str_value = (
                "{" '  "foo": "bar",' '  "baz": "bork",' '  "qux": ["q", "u", "x", "x"]' "}".encode("utf-8")
            )

            payload = zlib.compress(receive_any_str_value) + b"\x00\x00\xff\xff"

            chunk_size = 16
            chunks = [payload[i : i + chunk_size] for i in range(0, len(payload), chunk_size)]

            first_array = gw._in_buffer
            gw.ws.receive_any_str = asynctest.CoroutineMock(side_effect=chunks)
            await gw._receive_json()
            assert gw._in_buffer is first_array

    async def test_massive_zlib_payloads_cause_buffer_replacement(self, event_loop):
        gw = MockGateway(uri="wss://gateway.discord.gg:4949/", loop=event_loop, token="1234", shard_id=None)

        with _helpers.mock_patch(json.loads, new=asynctest.MagicMock(return_value={})):
            receive_any_str_value = (
                "{" '  "foo": "bar",' '  "baz": "bork",' '  "qux": ["q", "u", "x", "x"]' "}".encode("utf-8")
            )

            payload = zlib.compress(receive_any_str_value) + b"\x00\x00\xff\xff"

            chunk_size = 16
            chunks = [payload[i : i + chunk_size] for i in range(0, len(payload), chunk_size)]

            first_array = gw._in_buffer
            gw.max_persistent_buffer_size = 3
            gw.ws.receive_any_str = asynctest.CoroutineMock(side_effect=chunks)
            await gw._receive_json()
            assert gw._in_buffer is not first_array

    async def test_heartbeat_beats_at_interval(self, event_loop):
        gw = MockGateway(uri="wss://gateway.discord.gg:4949/", loop=event_loop, token="1234", shard_id=None)
        gw.heartbeat_interval = 0.01

        task = asyncio.create_task(gw._keep_alive())
        try:
            await asyncio.sleep(0.5)
        finally:
            task.cancel()
            gw.ws.send_str.assert_awaited_with('{"op": 1, "d": null}')

    async def test_heartbeat_shuts_down_when_closure_request(self, event_loop):
        gw = MockGateway(uri="wss://gateway.discord.gg:4949/", loop=event_loop, token="1234", shard_id=None)
        gw.heartbeat_interval = 0.01

        task = asyncio.create_task(gw._keep_alive())
        try:
            await asyncio.sleep(0.5)
        finally:
            await gw.close(True)
            await task

    async def test_heartbeat_if_not_acknowledged_in_time_closes_connection_with_resume(self, event_loop):
        gw = MockGateway(uri="wss://gateway.discord.gg:4949/", loop=event_loop, token="1234", shard_id=None)
        gw.last_heartbeat_sent = -float("inf")
        gw.heartbeat_interval = 0

        task = asyncio.create_task(gw._keep_alive())

        await asyncio.sleep(0.5)

        task.cancel()
        gw.ws.close.assert_awaited_once()

    async def test_slow_loop_produces_warning(self, event_loop):
        gw = MockGateway(uri="wss://gateway.discord.gg:4949/", loop=event_loop, token="1234", shard_id=None)
        gw.heartbeat_interval = 0
        gw.heartbeat_latency = 0
        gw._handle_slow_client = asynctest.MagicMock(wraps=gw._handle_slow_client)
        task = asyncio.create_task(gw._keep_alive())

        await asyncio.sleep(0.5)

        task.cancel()
        gw._handle_slow_client.assert_called_once()

    async def test_send_heartbeat(self, event_loop):
        gw = MockGateway(uri="wss://gateway.discord.gg:4949/", loop=event_loop, token="1234", shard_id=None)
        gw._send_json = asynctest.CoroutineMock()
        await gw._send_heartbeat()
        gw._send_json.assert_called_with({"op": 1, "d": None}, True)

    async def test_send_ack(self, event_loop):
        gw = MockGateway(uri="wss://gateway.discord.gg:4949/", loop=event_loop, token="1234", shard_id=None)
        gw._send_json = asynctest.CoroutineMock()
        await gw._send_ack()
        gw._send_json.assert_called_with({"op": 11}, True)

    async def test_handle_ack(self, event_loop):
        gw = MockGateway(uri="wss://gateway.discord.gg:4949/", loop=event_loop, token="1234", shard_id=None)
        gw.last_heartbeat_sent = 0
        await gw._handle_ack()
        assert not math.isnan(gw.heartbeat_latency) and not math.isinf(gw.heartbeat_latency)

    async def test_receive_any_str_hello_when_is_hello(self, event_loop):
        gw = MockGateway(uri="wss://gateway.discord.gg:4949/", loop=event_loop, token="1234", shard_id=None)
        gw._receive_json = asynctest.CoroutineMock(
            return_value={"op": 10, "d": {"heartbeat_interval": 12345, "_trace": ["foo"]}}
        )
        await gw._receive_hello()

        assert gw.trace == ["foo"]
        assert gw.heartbeat_interval == 12.345

    async def test_receive_any_str_hello_when_is_not_hello_causes_resume(self, event_loop):
        gw = MockGateway(uri="wss://gateway.discord.gg:4949/", loop=event_loop, token="1234", shard_id=None)
        gw._receive_json = asynctest.CoroutineMock(
            return_value={"op": 9, "d": {"heartbeat_interval": 12345, "_trace": ["foo"]}}
        )

        gw._trigger_resume = asynctest.CoroutineMock()
        await gw._receive_hello()
        gw._trigger_resume.assert_awaited()

    async def test_send_resume(self, event_loop):
<<<<<<< HEAD
        gw = MockGateway(host="wss://gateway.discord.gg:4949/", loop=event_loop, token="1234", shard_id=None)
        gw.session_id = 1_234_321
        gw.seq = 69420
=======
        gw = MockGateway(uri="wss://gateway.discord.gg:4949/", loop=event_loop, token="1234", shard_id=None)
        gw.session_id = 1234321
        gw.seq = 69_420
>>>>>>> b054706a
        gw._send_json = asynctest.CoroutineMock()
        await gw._send_resume()
        gw._send_json.assert_called_with(
            {"op": 6, "d": {"token": "1234", "session_id": 1_234_321, "seq": 69420}}, False
        )

    async def test_send_identify(self, event_loop):
        with contextlib.ExitStack() as stack:
            stack.enter_context(_helpers.mock_patch(user_agent.python_version, new=lambda: "python3"))
            stack.enter_context(_helpers.mock_patch(user_agent.library_version, new=lambda: "vx.y.z"))
            stack.enter_context(_helpers.mock_patch(platform.system, new=lambda: "leenuks"))

            gw = MockGateway(
                uri="wss://gateway.discord.gg:4949/", loop=event_loop, token="1234", shard_id=None, large_threshold=69
            )
            gw.session_id = 1_234_321
            gw.seq = 69420
            gw._send_json = asynctest.CoroutineMock()

            await gw._send_identify()
            gw._send_json.assert_called_with(
                {
                    "op": 2,
                    "d": {
                        "token": "1234",
                        "compress": False,
                        "large_threshold": 69,
                        "properties": {"$os": "leenuks", "$browser": "vx.y.z", "$device": "python3"},
                    },
                },
                False,
            )

    async def test_send_identify_includes_sharding_info_if_present(self, event_loop):
        gw = MockGateway(
            uri="wss://gateway.discord.gg:4949/",
            loop=event_loop,
            token="1234",
            shard_id=917,
            shard_count=1234,
            large_threshold=69,
        )
        gw._send_json = asynctest.CoroutineMock()

        await gw._send_identify()
        payload = gw._send_json.call_args[0][0]

        assert "d" in payload
        assert "shard" in payload["d"]
        assert payload["d"]["shard"] == [917, 1234]

    async def test_send_identify_includes_status_info_if_present(self, event_loop):
        gw = MockGateway(
            uri="wss://gateway.discord.gg:4949/",
            loop=event_loop,
            token="1234",
            shard_id=917,
            shard_count=1234,
            large_threshold=69,
            initial_presence={"foo": "bar"},
        )
        gw._send_json = asynctest.CoroutineMock()

        await gw._send_identify()
        payload = gw._send_json.call_args[0][0]

        assert "d" in payload
        assert "status" in payload["d"]
        assert payload["d"]["status"] == {"foo": "bar"}

    async def test_process_events_halts_if_closed_event_is_set(self, event_loop):
        gw = MockGateway(
            uri="wss://gateway.discord.gg:4949/",
            loop=event_loop,
            token="1234",
            shard_id=917,
            shard_count=1234,
            large_threshold=69,
        )
        gw._process_one_event = asynctest.CoroutineMock()
        gw._closed_event.set()
        await gw._process_events()
        gw._process_one_event.assert_not_awaited()

    async def test_process_one_event_updates_seq_if_provided_from_payload(self, event_loop):
        gw = MockGateway(
            uri="wss://gateway.discord.gg:4949/",
            loop=event_loop,
            token="1234",
            shard_id=917,
            shard_count=1234,
            large_threshold=69,
        )
        gw._receive_json = asynctest.CoroutineMock(return_value={"op": 0, "d": {}, "s": 69})
        await gw._process_one_event()
        assert gw.seq == 69

    async def test_process_events_does_not_update_seq_if_not_provided_from_payload(self, event_loop):
        gw = MockGateway(
            uri="wss://gateway.discord.gg:4949/",
            loop=event_loop,
            token="1234",
            shard_id=917,
            shard_count=1234,
            large_threshold=69,
        )

        gw.seq = 123
        gw._receive_json = asynctest.CoroutineMock(return_value={"op": 0, "d": {}})
        await gw._process_one_event()
        assert gw.seq == 123

    async def test_process_events_on_dispatch_opcode(self, event_loop):
        gw = MockGateway(
            uri="wss://gateway.discord.gg:4949/",
            loop=event_loop,
            token="1234",
            shard_id=917,
            shard_count=1234,
            large_threshold=69,
        )

        async def flag_death_on_call():
            gw._closed_event.set()
            return {"op": 0, "d": {}, "t": "explosion"}

        gw._receive_json = flag_death_on_call

        gw._dispatch = asynctest.MagicMock()
        await gw._process_one_event()
        gw._dispatch.assert_called_with("explosion", {})

    async def test_process_events_on_heartbeat_opcode(self, event_loop):
        gw = MockGateway(
            uri="wss://gateway.discord.gg:4949/",
            loop=event_loop,
            token="1234",
            shard_id=917,
            shard_count=1234,
            large_threshold=69,
        )

        async def flag_death_on_call():
            gw._closed_event.set()
            return {"op": 1, "d": {}}

        gw._receive_json = flag_death_on_call

        gw._send_ack = asynctest.CoroutineMock()
        await gw._process_one_event()
        gw._send_ack.assert_any_await()

    async def test_process_events_on_heartbeat_ack_opcode(self, event_loop):
        gw = MockGateway(
            uri="wss://gateway.discord.gg:4949/",
            loop=event_loop,
            token="1234",
            shard_id=917,
            shard_count=1234,
            large_threshold=69,
        )

        async def flag_death_on_call():
            gw._closed_event.set()
            return {"op": 11, "d": {}}

        gw._receive_json = flag_death_on_call

        gw._handle_ack = asynctest.CoroutineMock()
        await gw._process_one_event()
        gw._handle_ack.assert_any_await()

    async def test_process_events_on_reconnect_opcode(self, event_loop):
        gw = MockGateway(
            uri="wss://gateway.discord.gg:4949/",
            loop=event_loop,
            token="1234",
            shard_id=917,
            shard_count=1234,
            large_threshold=69,
        )

        async def flag_death_on_call():
            gw._closed_event.set()
            return {"op": 7, "d": {}}

        gw._receive_json = flag_death_on_call

        with contextlib.suppress(gateway._RestartConnection):
            await gw._process_one_event()
            assert False, "No error raised"

    async def test_process_events_on_resumable_invalid_session_opcode(self, event_loop):
        gw = MockGateway(
            uri="wss://gateway.discord.gg:4949/",
            loop=event_loop,
            token="1234",
            shard_id=917,
            shard_count=1234,
            large_threshold=69,
        )

        async def flag_death_on_call():
            gw._closed_event.set()
            return {"op": 9, "d": True}

        gw._receive_json = flag_death_on_call

        with contextlib.suppress(gateway._ResumeConnection):
            await gw._process_one_event()
            assert False, "No error raised"

    async def test_process_events_on_non_resumable_invalid_session_opcode(self, event_loop):
        gw = MockGateway(
            uri="wss://gateway.discord.gg:4949/",
            loop=event_loop,
            token="1234",
            shard_id=917,
            shard_count=1234,
            large_threshold=69,
        )

        async def flag_death_on_call():
            gw._closed_event.set()
            return {"op": 9, "d": False}

        gw._receive_json = flag_death_on_call

        with contextlib.suppress(gateway._RestartConnection):
            await gw._process_one_event()
            assert False, "No error raised"

    async def test_process_events_on_unrecognised_opcode_passes_silently(self, event_loop):
        gw = MockGateway(
            uri="wss://gateway.discord.gg:4949/",
            loop=event_loop,
            token="1234",
            shard_id=917,
            shard_count=1234,
            large_threshold=69,
        )

        async def flag_death_on_call():
            gw._closed_event.set()
            return {"op": -1, "d": False}

        gw._receive_json = flag_death_on_call
        await gw._process_one_event()

    async def test_request_guild_members(self, event_loop):
        gw = MockGateway(
            uri="wss://gateway.discord.gg:4949/",
            loop=event_loop,
            token="1234",
            shard_id=917,
            shard_count=1234,
            large_threshold=69,
        )
        gw._send_json = asynctest.CoroutineMock()
        await gw.request_guild_members("1234")
        gw._send_json.assert_called_with({"op": 8, "d": {"guild_id": "1234", "query": "", "limit": 0}}, False)

    async def test_update_status(self, event_loop):
        gw = MockGateway(
            uri="wss://gateway.discord.gg:4949/",
            loop=event_loop,
            token="1234",
            shard_id=917,
            shard_count=1234,
            large_threshold=69,
        )
        gw._send_json = asynctest.CoroutineMock()
        await gw.update_status(1234, {"name": "boom"}, "dead", True)
        gw._send_json.assert_called_with(
            {"op": 3, "d": {"idle": 1234, "game": {"name": "boom"}, "status": "dead", "afk": True}}, False
        )

    async def test_update_voice_state(self, event_loop):
        gw = MockGateway(
            uri="wss://gateway.discord.gg:4949/",
            loop=event_loop,
            token="1234",
            shard_id=917,
            shard_count=1234,
            large_threshold=69,
        )
        gw._send_json = asynctest.CoroutineMock()
        await gw.update_voice_state("1234", 5678, False, True)
        gw._send_json.assert_called_with(
            {"op": 4, "d": {"guild_id": "1234", "channel_id": "5678", "self_mute": False, "self_deaf": True}}, False
        )

    async def test_no_blocking_close(self, event_loop):
        gw = MockGateway(
            uri="wss://gateway.discord.gg:4949/",
            loop=event_loop,
            token="1234",
            shard_id=917,
            shard_count=1234,
            large_threshold=69,
        )
        gw.ws.wait_closed = asynctest.CoroutineMock()
        await gw.close(False)
        assert gw._closed_event.is_set()
        gw.ws.wait_closed.assert_not_awaited()

    async def test_blocking_close(self, event_loop):
        gw = MockGateway(
            uri="wss://gateway.discord.gg:4949/",
            loop=event_loop,
            token="1234",
            shard_id=917,
            shard_count=1234,
            large_threshold=69,
        )
        gw.ws.wait_closed = asynctest.CoroutineMock()
        await gw.close(True)
        assert gw._closed_event.is_set()
        gw.ws.wait_closed.assert_awaited()

    async def test_shut_down_run_does_not_loop(self, event_loop):
        gw = MockGateway(
            uri="wss://gateway.discord.gg:4949/",
            loop=event_loop,
            token="1234",
            shard_id=917,
            shard_count=1234,
            large_threshold=69,
        )
        gw._receive_json = asynctest.CoroutineMock()
        gw._closed_event.set()
        await gw.run()

    async def test_invalid_session_when_cannot_resume_does_not_resume(self, event_loop):
        gw = MockGateway(
            uri="wss://gateway.discord.gg:4949/",
            loop=event_loop,
            token="1234",
            shard_id=917,
            shard_count=1234,
            large_threshold=69,
        )
        gw._trigger_resume = asynctest.CoroutineMock(wraps=gw._trigger_resume)
        gw._trigger_identify = asynctest.CoroutineMock(wraps=gw._trigger_identify)
        pl = {"op": opcodes.GatewayOpcode.INVALID_SESSION.value, "d": False}
        gw._receive_json = asynctest.CoroutineMock(return_value=pl)

        with contextlib.suppress(gateway._RestartConnection):
            await gw._process_one_event()
            assert False, "No exception raised"

        gw._trigger_identify.assert_awaited_once()
        gw._trigger_resume.assert_not_awaited()

    async def test_invalid_session_when_can_resume_does_resume(self, event_loop):
        gw = MockGateway(
            uri="wss://gateway.discord.gg:4949/",
            loop=event_loop,
            token="1234",
            shard_id=917,
            shard_count=1234,
            large_threshold=69,
        )
        gw._trigger_resume = asynctest.CoroutineMock(wraps=gw._trigger_resume)
        gw._trigger_identify = asynctest.CoroutineMock(wraps=gw._trigger_identify)
        pl = {"op": opcodes.GatewayOpcode.INVALID_SESSION.value, "d": True}
        gw._receive_json = asynctest.CoroutineMock(return_value=pl)

        with contextlib.suppress(gateway._ResumeConnection):
            await gw._process_one_event()
            assert False, "No exception raised"

        gw._trigger_resume.assert_awaited_once()
        gw._trigger_identify.assert_not_awaited()

    async def test_dispatch_ready(self, event_loop):
        gw = MockGateway(
            uri="wss://gateway.discord.gg:4949/",
            loop=event_loop,
            token="1234",
            shard_id=917,
            shard_count=1234,
            large_threshold=69,
        )
        #  *sweats furiously*
        pl = {
            "op": 0,
            "t": "READY",
            "d": {
                # https://discordapp.com/developers/docs/topics/gateway#ready-ready-event-fields
                "v": 69,
                "_trace": ["potato.com", "tomato.net"],
                "shard": [9, 18],
                "session_id": "69420lmaolmao",
                "guilds": [{"id": "9182736455463", "unavailable": True}, {"id": "72819099110270", "unavailable": True}],
                "private_channels": [],  # always empty /shrug
                "user": {
                    "id": "81624",
                    "username": "Ben_Dover",
                    "discriminator": 9921,
                    "avatar": "a_d41d8cd98f00b204e9800998ecf8427e",
                    "bot": bool("of course i am"),
                    "mfa_enabled": True,
                    "locale": "en_gb",
                    "verified": False,
                    "email": "chestylaroo@boing.biz",
                    "flags": 69,
                    "premimum_type": 0,
                },
            },
        }
        gw._receive_json = asynctest.CoroutineMock(return_value=pl)
        gw._handle_ready = asynctest.CoroutineMock()
        await gw._process_one_event()
        gw._handle_ready.assert_awaited_once_with(pl["d"])

    async def test_dispatch_resume(self, event_loop):
        gw = MockGateway(
            uri="wss://gateway.discord.gg:4949/",
            loop=event_loop,
            token="1234",
            shard_id=917,
            shard_count=1234,
            large_threshold=69,
        )
        pl = {"op": 0, "t": "RESUMED", "d": {"_trace": ["potato.com", "tomato.net"]}}

        gw._receive_json = asynctest.CoroutineMock(return_value=pl)
        gw._handle_resumed = asynctest.CoroutineMock()
        await gw._process_one_event()
        gw._handle_resumed.assert_awaited_once_with(pl["d"])

    async def test_handle_ready(self, event_loop):
        gw = MockGateway(
            uri="wss://gateway.discord.gg:4949/",
            loop=event_loop,
            token="1234",
            shard_id=917,
            shard_count=1234,
            large_threshold=69,
        )
        #  *sweats furiously*
        pl = {
            "op": 0,
            "t": "READY",
            "d": {
                # https://discordapp.com/developers/docs/topics/gateway#ready-ready-event-fields
                "v": 69,
                "_trace": ["potato.com", "tomato.net"],
                "shard": [9, 18],
                "session_id": "69420lmaolmao",
                "guilds": [{"id": "9182736455463", "unavailable": True}, {"id": "72819099110270", "unavailable": True}],
                "private_channels": [],  # always empty /shrug
                "user": {
                    "id": "81624",
                    "username": "Ben_Dover",
                    "discriminator": 9921,
                    "avatar": "a_d41d8cd98f00b204e9800998ecf8427e",
                    "bot": bool("of course i am"),
                    "mfa_enabled": True,
                    "locale": "en_gb",
                    "verified": False,
                    "email": "chestylaroo@boing.biz",
                    "flags": 69,
                    "premimum_type": 0,
                },
            },
        }
        await gw._handle_ready(pl["d"])

    async def test_handle_resume(self, event_loop):
        gw = MockGateway(
            uri="wss://gateway.discord.gg:4949/",
            loop=event_loop,
            token="1234",
            shard_id=917,
            shard_count=1234,
            large_threshold=69,
        )
        pl = {"op": 0, "t": "RESUMED", "d": {"_trace": ["potato.com", "tomato.net"]}}
        await gw._handle_resumed(pl["d"])

    async def test_process_events_calls_process_one_event(self, event_loop):
        gw = MockGateway(
            uri="wss://gateway.discord.gg:4949/",
            loop=event_loop,
            token="1234",
            shard_id=917,
            shard_count=1234,
            large_threshold=69,
        )

        async def side_effect(*_, **__):
            gw._closed_event.set()

        gw._process_one_event = asynctest.CoroutineMock(side_effect=side_effect)
        await gw._process_events()
        gw._process_one_event.assert_awaited_once()

    async def test_run_calls_run_once(self, event_loop):
        gw = MockGateway(
            uri="wss://gateway.discord.gg:4949/",
            loop=event_loop,
            token="1234",
            shard_id=917,
            shard_count=1234,
            large_threshold=69,
        )

        async def side_effect(*_, **__):
            gw._closed_event.set()

        gw.run_once = asynctest.CoroutineMock(side_effect=side_effect)
        await gw.run()
        gw.run_once.assert_awaited_once()

    @mock_run_once_parts()
    async def test_run_once_opens_connection(_, gw):
        # Stop the ws going further than the hello part.
        gw._receive_hello = asynctest.CoroutineMock(side_effect=ws.WebSocketClosure(1000, "idk"))
        gw.uri = "ws://uri"
        await gw.run_once()
        gw.client_session.ws_connect.assert_called_once_with(
            gw.uri, compress=0, proxy=None, proxy_auth=None, proxy_headers=None, ssl_context=None, verify_ssl=True,
        )

    @mock_run_once_parts()
    async def test_run_once_waits_for_hello(_, gw):
        # Stop the WS going further than the hello part.
        gw._receive_hello = asynctest.CoroutineMock(side_effect=ws.WebSocketClosure(1000, "idk"))
        gw.uri = "ws://uri"
        await gw.run_once()
        gw._receive_hello.assert_awaited_once()

    @mock_run_once_parts()
    async def test_run_once_heart_beats_before_keep_alive_but_after_send_identify(_, gw):
        send_identify_time = -float("inf")
        heartbeat_time = -float("inf")
        keep_alive_time = -float("inf")

        async def _send_identify():
            nonlocal send_identify_time
            send_identify_time = time.perf_counter()

        async def _send_heartbeat():
            nonlocal heartbeat_time
            heartbeat_time = time.perf_counter()

        async def _keep_alive():
            nonlocal keep_alive_time
            keep_alive_time = time.perf_counter()

        gw._send_identify = _send_identify
        gw._send_heartbeat = _send_heartbeat
        gw._keep_alive = _keep_alive

        await gw.run_once()

        # Sanity check
        assert -float("inf") == -float("inf")

        assert send_identify_time != -float("inf")
        assert heartbeat_time != -float("inf")
        assert keep_alive_time != -float("inf")
        assert send_identify_time < heartbeat_time < keep_alive_time

    @mock_run_once_parts()
    async def test_run_once_identifies_normally(_, gw):
        await gw.run_once()
        gw._send_identify.assert_awaited_once()
        gw._send_resume.assert_not_awaited()

    @mock_run_once_parts()
    async def test_run_once_resumes_when_seq_and_session_id_set(_, gw):
        gw.seq = 59
        gw.session_id = 1234
        await gw.run_once()
        gw._send_resume.assert_awaited_once()
        gw._send_identify.assert_not_awaited()

    @mock_run_once_parts()
    async def test_run_once_spins_up_heartbeat_keep_alive_task(_, gw):
        await gw.run_once()
        gw._keep_alive.assert_awaited()

    @mock_run_once_parts()
    async def test_run_once_spins_up_event_processing_task(_, gw):
        await gw.run_once()
        gw._process_events.assert_awaited()

    @mock_run_once_parts()
    async def test_run_once_never_reconnect_is_raised_via_RestartConnection(_, gw):
        gw._process_events = asynctest.CoroutineMock(
            side_effect=gateway._RestartConnection(gw._NEVER_RECONNECT_CODES[0], "some lazy message")
        )
        try:
            await gw.run_once()
            assert False, "no runtime error raised"
        except errors.GatewayError as ex:
            assert isinstance(ex.__cause__, gateway._RestartConnection)

    @mock_run_once_parts()
    async def test_run_once_never_reconnect_is_raised_via_ResumeConnection(_, gw):
        gw._process_events = asynctest.CoroutineMock(
            side_effect=gateway._ResumeConnection(gw._NEVER_RECONNECT_CODES[0], "some lazy message")
        )
        try:
            await gw.run_once()
            assert False, "no runtime error raised"
        except errors.GatewayError as ex:
            assert isinstance(ex.__cause__, gateway._ResumeConnection)

    @mock_run_once_parts()
    async def test_run_once_RestartConnection(_, gw):
        gw._process_events = asynctest.CoroutineMock(
            side_effect=gateway._RestartConnection(opcodes.GatewayClosure.INVALID_SEQ, "some lazy message")
        )
        start = 1, 2, ["foo"]
        gw.seq, gw.session_id, gw.trace = start
        # Speed up the test by mocking asyncio.sleep
        await gw.run_once()

        assert gw.seq is None, "seq was not reset"
        assert gw.session_id is None, "session_id was not reset"
        assert gw.trace == [], "trace was not cleared"

    @mock_run_once_parts()
    async def test_run_once_ResumeConnection(_, gw):
        gw._process_events = asynctest.CoroutineMock(
            side_effect=gateway._ResumeConnection(opcodes.GatewayClosure.RATE_LIMITED, "some lazy message")
        )
        start = 1, 2, ["foo"]
        gw._seq, gw._session_id, gw.trace = start
        await gw.run_once()
        assert gw._seq == 1, "seq was reset"
        assert gw._session_id == 2, "session_id was reset"
        assert gw.trace == ["foo"], "trace was cleared"

    async def test_up_time_when_not_running(self, event_loop):
        gw = MockGateway(
            uri="wss://gateway.discord.gg:4949/",
            loop=event_loop,
            token="1234",
            shard_id=917,
            shard_count=1234,
            large_threshold=69,
        )

        assert gw.up_time.total_seconds() == 0

    async def test_up_time_when_running(self, event_loop):
        gw = MockGateway(
            uri="wss://gateway.discord.gg:4949/",
            loop=event_loop,
            token="1234",
            shard_id=917,
            shard_count=1234,
            large_threshold=69,
        )

        gw.started_at = time.perf_counter() - 15

        assert gw.up_time.total_seconds() > 15

    async def test_dispatch_invokes_dispatcher_as_task(self, event_loop):
        callback_invoked_at = float("nan")

        async def callback(*_, **__):
            nonlocal callback_invoked_at
            callback_invoked_at = time.perf_counter()

        dispatch = asynctest.CoroutineMock(wraps=callback)
        gw = MockGateway(
            uri="wss://gateway.discord.gg:4949/",
            loop=event_loop,
            token="1234",
            shard_id=917,
            shard_count=1234,
            large_threshold=69,
            dispatch=dispatch,
        )

        gw._dispatch("explosion", {"brains collected": 55})
        dispatch_task_created_at = time.perf_counter()

        await asyncio.sleep(0.1)

        dispatch.assert_called_once_with(gw, "explosion", {"brains collected": 55})

        # This implies the task wasn't directly awaited immediately
        assert dispatch_task_created_at < callback_invoked_at<|MERGE_RESOLUTION|>--- conflicted
+++ resolved
@@ -360,15 +360,9 @@
         gw._trigger_resume.assert_awaited()
 
     async def test_send_resume(self, event_loop):
-<<<<<<< HEAD
         gw = MockGateway(host="wss://gateway.discord.gg:4949/", loop=event_loop, token="1234", shard_id=None)
         gw.session_id = 1_234_321
         gw.seq = 69420
-=======
-        gw = MockGateway(uri="wss://gateway.discord.gg:4949/", loop=event_loop, token="1234", shard_id=None)
-        gw.session_id = 1234321
-        gw.seq = 69_420
->>>>>>> b054706a
         gw._send_json = asynctest.CoroutineMock()
         await gw._send_resume()
         gw._send_json.assert_called_with(
