#!/usr/bin/env python3
# -*- coding: utf-8 -*-
# Copyright © Nekoka.tt 2019
#
# This file is part of Hikari.
#
# Hikari is free software: you can redistribute it and/or modify
# it under the terms of the GNU Lesser General Public License as published by
# the Free Software Foundation, either version 3 of the License, or
# (at your option) any later version.
#
# Hikari is distributed in the hope that it will be useful,
# but WITHOUT ANY WARRANTY; without even the implied warranty of
# MERCHANTABILITY or FITNESS FOR A PARTICULAR PURPOSE.  See the
# GNU Lesser General Public License for more details.
#
# You should have received a copy of the GNU Lesser General Public License
# along with Hikari. If not, see <https://www.gnu.org/licenses/>.
"""
Channel models.
"""
from __future__ import annotations

__all__ = (
    "Channel", "GuildChannel", "GuildTextChannel", "DMChannel", "GuildVoiceChannel",
    "GroupDMChannel", "GuildCategory", "GuildNewsChannel", "GuildStoreChannel",
)

import abc
<<<<<<< HEAD
=======
import dataclasses
import enum
>>>>>>> e1119547
import typing

from hikari.model import base, overwrite, user
from hikari.utils import maps


@dataclasses.dataclass()
class Channel(base.SnowflakeMixin, abc.ABC):
    """
    A generic type of channel.
    """

    __slots__ = ("_state", "id")

    _state: typing.Any
    #: The ID of the channel.
    id: int

    @staticmethod
    @abc.abstractmethod
    def from_dict(payload, state):
        """Convert the given payload and state into an object instance."""


@dataclasses.dataclass()
class GuildChannel(Channel, abc.ABC):
    """
    A channel that belongs to a guild.
    """

    __slots__ = ("guild_id", "position", "permission_overwrites", "name")

    #: ID of the guild that owns this channel.
    guild_id: int
    #: The position of the channel in the channel list.
    position: int
    #: A list of permission overwrites for this channel.
    permission_overwrites: typing.List[overwrite.Overwrite]
    #: The name of the channel.
    name: str


@dataclasses.dataclass()
class GuildTextChannel(GuildChannel):
    """
    A text channel.
    """

    __slots__ = ("topic", "rate_limit_per_user", "last_message_id", "nsfw", "parent_id")

    #: The channel topic.
    topic: typing.Optional[str]
    #: How many seconds a user has to wait before sending consecutive messages.
    rate_limit_per_user: int
    #: The optional ID of the last message to be sent.
    last_message_id: typing.Optional[int]
    #: Whether the channel is NSFW or not
    nsfw: bool
    #: The parent ID of the channel, if there is one
    parent_id: typing.Optional[int]

    # noinspection PyMethodOverriding
    @staticmethod
    def from_dict(payload, state):
        return GuildTextChannel(
            _state=state,
            id=maps.get_from_map_as(payload, "id", int),
            guild_id=maps.get_from_map_as(payload, "guild_id", int),
            position=payload["position"],
            permission_overwrites=[NotImplemented for _ in payload["permission_overwrites"]],  # TODO
            name=payload["name"],
            nsfw=payload.get("nsfw", False),
            parent_id=maps.get_from_map_as(payload, "parent_id", int),
            topic=payload.get("topic"),
            rate_limit_per_user=payload.get("rate_limit_per_user"),
            last_message_id=maps.get_from_map_as(payload, "last_message_id", int),
        )


@dataclasses.dataclass()
class DMChannel(Channel):
    """
    A DM channel between users.
    """

    __slots__ = ("last_message_id", "recipients")

    #: The optional ID of the last message to be sent.
    last_message_id: typing.Optional[int]
    #: List of recipients in the DM chat.
    recipients: typing.List[user.User]

    @staticmethod
    def from_dict(payload, state):
        return DMChannel(
            _state=state,
            id=int(payload["id"]),
            last_message_id=maps.get_from_map_as(payload, "last_message_id", int),
            recipients=[NotImplemented for _ in payload["recipients"]],  # TODO
        )


@dataclasses.dataclass()
class GuildVoiceChannel(GuildChannel):
    """
    A voice channel within a guild.
    """

    __slots__ = ("bitrate", "user_limit", "parent_id")

    #: Bit-rate of the voice channel.
    bitrate: int
    #: The max number of users in the voice channel, or None if there is no limit.
    user_limit: typing.Optional[int]
    #: The parent ID of the channel
    parent_id: typing.Optional[int]

    @staticmethod
    def from_dict(payload, state):
        return GuildVoiceChannel(
            _state=state,
            id=maps.get_from_map_as(payload, "id", int),
            guild_id=maps.get_from_map_as(payload, "guild_id", int),
            position=payload["position"],
            permission_overwrites=[NotImplemented for _ in payload["permission_overwrites"]],  # TODO
            name=payload["name"],
            bitrate=payload["bitrate"],
            user_limit=payload["user_limit"] or None,
            parent_id=maps.get_from_map_as(payload, "parent_id", int)
        )


@dataclasses.dataclass()
class GroupDMChannel(DMChannel):
    """
    A DM group chat.
    """

    __slots__ = ("icon_hash", "name", "owner_id", "owner_application_id")

    #: Hash of the icon for the chat, if there is one.
    icon_hash: typing.Optional[str]
    #: Name for the chat, if there is one.
    name: typing.Optional[str]
    #: ID of the owner of the chat.
    owner_id: int
    #: If the chat was made by a bot, this will be the application ID of the bot that made it. For all other cases it
    #: will be `None`.
    owner_application_id: typing.Optional[int]

    @staticmethod
    def from_dict(payload, state):
        return GroupDMChannel(
            state,
            id=maps.get_from_map_as(payload, "id", int),
            last_message_id=payload["last_message_id"],
            recipients=[NotImplemented for _ in payload["recipients"]],  # TODO
            icon_hash=payload.get("icon") if payload["icon"] else None,
            name=payload.get("name"),
            owner_application_id=maps.get_from_map_as(payload, "owner_application_id", int),
            owner_id=maps.get_from_map_as(payload, "owner_id", int)
        )


@dataclasses.dataclass()
class GuildCategory(GuildChannel):
    """
    A category within a guild.
    """
    __slots__ = ()

    @staticmethod
    def from_dict(payload, state):
        return GuildCategory(
            _state=state,
            id=int(payload["id"]),
            guild_id=int(payload["guild_id"]),
            position=payload["position"],
            permission_overwrites=[NotImplemented for _ in payload["permission_overwrites"]],  # TODO
            name=payload["name"],
        )


@dataclasses.dataclass()
class GuildNewsChannel(GuildChannel):
    """
    A channel for news topics within a guild.
    """

    __slots__ = ("topic", "last_message_id", "parent_id", "nsfw")

    #: The channel topic.
    topic: typing.Optional[str]
    #: The optional ID of the last message to be sent.
    last_message_id: typing.Optional[int]
    #: Parent of the channel
    parent_id: typing.Optional[int]
    #: Whether the channel is NSFW or not
    nsfw: bool

    # noinspection PyMethodOverriding
    @staticmethod
    def from_dict(payload, state):
        return GuildNewsChannel(
            _state=state,
            id=maps.get_from_map_as(payload, "id", int),
            guild_id=maps.get_from_map_as(payload, "guild_id", int),
            position=payload["position"],
            permission_overwrites=[NotImplemented for _ in payload["permission_overwrites"]],  # TODO
            name=payload["name"],
            nsfw=payload.get("nsfw", False),
            parent_id=maps.get_from_map_as(payload, "parent_id", int),
            topic=payload.get("topic"),
            last_message_id=maps.get_from_map_as(payload, "last_message_id", int),
        )


@dataclasses.dataclass()
class GuildStoreChannel(GuildChannel):
    """
    A store channel for selling of games within a guild.
    """
    __slots__ = ("parent_id",)

    #: The parent category ID if there is one.
    parent_id: typing.Optional[int]

    @staticmethod
    def from_dict(payload, state):
        return GuildStoreChannel(
            _state=state,
            id=maps.get_from_map_as(payload, "id", int),
            guild_id=maps.get_from_map_as(payload, "guild_id", int),
            position=payload["position"],
            permission_overwrites=[NotImplemented for _ in payload["permission_overwrites"]],  # TODO
            name=payload["name"],
            parent_id=maps.get_from_map_as(payload, "parent_id", int)
        )


def channel_from_dict(payload, state):
    channel_types = [
        GuildTextChannel, DMChannel, GuildVoiceChannel, GroupDMChannel, GuildCategory, GuildNewsChannel,
        GuildStoreChannel
    ]

    channel_type = payload["type"]

    try:
        return channel_types[channel_type].from_dict(payload, state)
    except IndexError:
        raise TypeError(f"Invalid channel type {channel_type}") from None<|MERGE_RESOLUTION|>--- conflicted
+++ resolved
@@ -27,11 +27,6 @@
 )
 
 import abc
-<<<<<<< HEAD
-=======
-import dataclasses
-import enum
->>>>>>> e1119547
 import typing
 
 from hikari.model import base, overwrite, user
